--- conflicted
+++ resolved
@@ -96,11 +96,7 @@
       - name: Run poetry image
         uses: abatilo/actions-poetry@v3.0.0
         with:
-<<<<<<< HEAD
-            poetry-version: ${{ vars.POETRY_VERSION }}
-=======
-          poetry-version: $POETRY_VERSION
->>>>>>> 52900860
+          poetry-version: ${{ vars.POETRY_VERSION }}
       - name: Install dependencies
         run: |
           poetry install --with dev
