# ``pystatis``

```pystatis``` is a Python wrapper for the GENESIS web service interface (API). It simplifies accessing the data from the German statistical federal office.

The main features are:

- **Simplified access** to the API. No more need to write cumbersome API calls.
- **Credential management** removes need to manually add credentials.
- **Integrated workflow** enables an end-to-end process from finding the relevant data to download it.
- **Pandas support** instead of manually parsing results.
- **Caching** to enable productive work despite strict query limits.
- **Starting and handling background jobs** for datasets that are to big to be downloaded directly from GENESIS.

To learn more about GENESIS refer to the official documentation [here](https://www.destatis.de/EN/Service/OpenData/api-webservice.html).

## Installation

You can install the package via

```bash
$ pip install pystatis
```

If everything worked out correctly, you should be able to import ``pystatis`` like this

```python
import pystatis as pystat

print("Version:", pystat.__version__)
```

## Get started

To be able to use the web service/API of GENESIS-Online, you have to be a registered user. You can create your user [here](https://www-genesis.destatis.de/genesis/online?Menu=Anmeldung).

Once you have a registered user, you can use your username and password as credentials for authentication against the GENESIS-Online API.

To avoid entering your credentials each time you use ``pystatis``, your credentials will be stored locally with the `init_config()` helper function. This function accepts both a `username` and `password` argument and stores your credentials in a configuration file named `config.ini` that is stored under `<user home>/.pystatis/config.ini` by default. You can change this path with the optional `config_dir` argument.

So before you can use ``pystatis`` you have to execute the following code **once**:

```python
from pystatis import init_config

init_config(username="myusername", password="mypassword")
```

After executing this code you should have a new `config.ini` file under the `<user home>/.pystatis` directory.

Each time ``pystatis`` is communicating with GENESIS-Online via the API, it is automatically using the stored credentials in this `config.ini`, so you don't have to specify them again. In case of updated credentials, you can either run `init_config()` again or update the values directly in the `config.ini` file.

GENESIS-Online provides a `helloworld` endpoint that can be used to check your credentials:

```python
from pystatis import logincheck

logincheck()
>>> '{"Status":"Sie wurden erfolgreich an- und abgemeldet!","Username":"ASFJ582LJ"}'
```

If you can see a response like this, your setup is complete and you can start downloading data.

For more details, please study the provided sample notebook for [cache](https://github.com/CorrelAid/pystatis/blob/main/nb/cache.ipynb).

## How to use

### The GENESIS data model

The Genesis data structure consists of multiple elements as summarized in the image below.
![Structure](assets/structure.png)

This package currently supports retrieving the following data types:

- Cubes: Multi-dimensional data objects
- Tables: Derivatives of cubes that are already packaged into logical units

### Find the right data

``pystatis`` offers the `Find` class to search for any piece of information with GENESIS. Behind the scene it's using the `find` endpoint.

Example:

```python
from pystatis import Find

results = Find("Rohöl") # Initiates object that contains all variables, statistics, tables and cubes
results.run() # Runs the query
results.tables.df # Results for tables
results.tables.get_code([1,2,3]) # Gets the table codes, e.g. for downloading the table
results.tables.get_metadata([1,2]) # Gets the metadata for the table
```

A complete overview of all use cases is provided in the sample notebook for [find](https://github.com/CorrelAid/pystatis/blob/main/nb/find.ipynb).

### Download data

Data can be downloaded in to forms: as tables and as cubes. Both interfaces have been aligned to be as close as possible to each other.

Example for downloading a Table:

```python
from pystatis import Table

t = Table(name="21311-0001")  # data is not yet downloaded
t.get_data()  # Only now the data is either fetched from GENESIS or loaded from cache. If the data is downloaded from online, it will be also cached, so next time the data is loaded from cache.
t.data  # a pandas data frame
```

Example for downloading a Cube:

```python
from pystatis import Cube

c = Cube(name="22922KJ1141")  # data is not yet downloaded
c.get_data()  # Only now the data is either fetched from GENESIS or loaded from cache. If the data is downloaded from online, it will be also cached, so next time the data is loaded from cache.
c.data  # a pandas data frame
```

For more details, please study the provided sample notebook for [tables](https://github.com/CorrelAid/pystatis/blob/main/nb/table.ipynb) and [cubes](https://github.com/CorrelAid/pystatis/blob/main/nb/cube.ipynb).

### Clear Cache

When a cube or table is queried, it will be put into cache automatically. The cache can be cleared using the following function:

```python
from pystatis import clear_cache

clear_cache("21311-0001")  # only deletes the data for the object with the specified name
clear_cache()  # deletes the complete cache
```

### Full documentation

The full documentation currently is not hosted online and has to be build locally. This can is achieved by running

```bash
cd docs && make html
```

from the project root directory. Besides providing parsed docstrings of the individual package modules, the full documentation currently mirrors most of the readme, like installation and usage. More information on how to use sphinx is provided [here](https://docs.readthedocs.io/en/stable/intro/getting-started-with-sphinx.html).

## License

Distributed under the MIT License. See `LICENSE.txt` for more information.

## Roadmap

A few ideas we should implement in the maybe-near future:

- Host the documentation online, e.g. on [readthedocs](https://readthedocs.org/)
- Improve Table parsing. Right now, the parsing is really simple and we should align the cube and table format so that the data frame for tables is more convenient to use.
- Mechanism to download data that is newer than the cached version. Right now, once data is cached, it is always retrieved from cache no matter if there is a newer version online. However, this could be quite challenging as the GENESIS API is really bad in providing a good and consistent field for the last update datetime.
- Improve Table and Cube metadata so the user can look up the variables contained in the dataset and for each variable the values that this variable can have.
- Understand and support time series.

## How to contribute?

Contributions to this project are highly appreciated! You can either contact the maintainers or directly create a pull request for your proposed changes:

1. Fork the Project
2. Create your Feature Branch (`git checkout -b feature/<descriptive-name>`)
3. Commit your changes (`git commit -m 'Added NewFeature'`)
4. Push to remote (`git push origin feature/<descriptive-name>`)
5. Open a Pull Request to be merged with dev

## Contributor information

To contribute to this project, please follow these steps:

<<<<<<< HEAD
1. Install [poetry](https://python-poetry.org/docs/).
2. Clone the repository via git.
3. Change into the project root directory.
4. Run `poetry install` to create the virtual environment within `poetry`'s cache folder (run `poetry env info` to see the details of this new virtual environment). `poetry` has installed all dependencies for you, as well as the package itself.
5. Install pre-commit: `poetry run pre-commit install`. This will activate the pre-commit hooks that will run prior every commit to ensure code quality.
6. Do your changes.
7. Run `poetry run pytest` to see if all existing tests still run through. It is important to use `poetry run` to call `pytest` so that `poetry` uses the created virtual environment and not the system's default Python interpreter. Alternatively, you can run `poetry shell` to let `poetry` activate the virtual environment for the current session. Afterwards, you can run `pytest` as usual without any prefix. You can leave the poetry shell with the `exit` command.
8. Add new tests depending on your changes.
9. Run `poetry run pytest` again to make sure your tests are also passed.
10. Commit and push your changes.
11. Create a PR.
=======
### Dev env setup

1. Install [miniforge](https://github.com/conda-forge/miniforge).
2. Create a new virtual environment using `conda`: Run `conda create -n pystatis python=3.11`. You can choose another Python version as long as it is supported by this package, see the pyproject.toml for supported Python versions.
3. Install [poetry](https://python-poetry.org/docs/) inside your conda environment: Run `conda install poetry`.
4. Clone the repository via git.
5. Change into the project root directory.
6. Run `poetry install` to install all dependencies into the current conda environment (run `poetry env info` to see the details of the current environment). Run `poetry install --with dev` to receive all additional developer dependencies. `poetry` has installed all dependencies for you, as well as the package `pystatis` itself.
7. Install pre-commit: Run `poetry run pre-commit install`. This will activate the pre-commit hooks that will run prior every commit to ensure code quality.

### Workflow

1. Check out the `dev` branch and make sure it is up to date by running `git pull`.
2. Create a new branch by running `git checkout -b <new-branch>` or `git switch -c <new-branch>`. If possible, add an issue number to the branch name.
3. Do your changes.
4. Run `poetry run pytest` to see if all existing tests still run through. It is important to use `poetry run` to call `pytest` so that `poetry` uses the created virtual environment and not the system's default Python interpreter. Alternatively, you can run `poetry shell` to let `poetry` activate the virtual environment for the current session. Afterwards, you can run `pytest` as usual without any prefix. You can leave the poetry shell with the `exit` command.
5. Add new tests depending on your changes.
6. Run `poetry run pytest` again to make sure your tests are also passed.
7. Commit your changes. This will trigger all pre-commit hooks as defined in `.pre-commit-config.yaml`. If any of these pre-hooks fails, your commit is declined and you have to fix the issues first.
8. Before you create a PR make sure that you have the latest changes from dev. Run `git switch dev`, run `git pull`, switch back to your branch with `git switch -` and either do a `git rebase -i dev` or `git merge dev` to get the latest changes in your current working branch. Solve all merge conflicts.
9. Push your final changes.
10. Create a new PR, always against `dev` as target.
>>>>>>> 5813fb04

To learn more about `poetry`, see [Dependency Management With Python Poetry](https://realpython.com/dependency-management-python-poetry/#command-reference) by realpython.com.<|MERGE_RESOLUTION|>--- conflicted
+++ resolved
@@ -129,16 +129,6 @@
 clear_cache()  # deletes the complete cache
 ```
 
-### Full documentation
-
-The full documentation currently is not hosted online and has to be build locally. This can is achieved by running
-
-```bash
-cd docs && make html
-```
-
-from the project root directory. Besides providing parsed docstrings of the individual package modules, the full documentation currently mirrors most of the readme, like installation and usage. More information on how to use sphinx is provided [here](https://docs.readthedocs.io/en/stable/intro/getting-started-with-sphinx.html).
-
 ## License
 
 Distributed under the MIT License. See `LICENSE.txt` for more information.
@@ -147,8 +137,8 @@
 
 A few ideas we should implement in the maybe-near future:
 
-- Host the documentation online, e.g. on [readthedocs](https://readthedocs.org/)
 - Improve Table parsing. Right now, the parsing is really simple and we should align the cube and table format so that the data frame for tables is more convenient to use.
+- Create a source code documentation with Sphinx or similar tools.
 - Mechanism to download data that is newer than the cached version. Right now, once data is cached, it is always retrieved from cache no matter if there is a newer version online. However, this could be quite challenging as the GENESIS API is really bad in providing a good and consistent field for the last update datetime.
 - Improve Table and Cube metadata so the user can look up the variables contained in the dataset and for each variable the values that this variable can have.
 - Understand and support time series.
@@ -167,19 +157,6 @@
 
 To contribute to this project, please follow these steps:
 
-<<<<<<< HEAD
-1. Install [poetry](https://python-poetry.org/docs/).
-2. Clone the repository via git.
-3. Change into the project root directory.
-4. Run `poetry install` to create the virtual environment within `poetry`'s cache folder (run `poetry env info` to see the details of this new virtual environment). `poetry` has installed all dependencies for you, as well as the package itself.
-5. Install pre-commit: `poetry run pre-commit install`. This will activate the pre-commit hooks that will run prior every commit to ensure code quality.
-6. Do your changes.
-7. Run `poetry run pytest` to see if all existing tests still run through. It is important to use `poetry run` to call `pytest` so that `poetry` uses the created virtual environment and not the system's default Python interpreter. Alternatively, you can run `poetry shell` to let `poetry` activate the virtual environment for the current session. Afterwards, you can run `pytest` as usual without any prefix. You can leave the poetry shell with the `exit` command.
-8. Add new tests depending on your changes.
-9. Run `poetry run pytest` again to make sure your tests are also passed.
-10. Commit and push your changes.
-11. Create a PR.
-=======
 ### Dev env setup
 
 1. Install [miniforge](https://github.com/conda-forge/miniforge).
@@ -202,6 +179,5 @@
 8. Before you create a PR make sure that you have the latest changes from dev. Run `git switch dev`, run `git pull`, switch back to your branch with `git switch -` and either do a `git rebase -i dev` or `git merge dev` to get the latest changes in your current working branch. Solve all merge conflicts.
 9. Push your final changes.
 10. Create a new PR, always against `dev` as target.
->>>>>>> 5813fb04
 
 To learn more about `poetry`, see [Dependency Management With Python Poetry](https://realpython.com/dependency-management-python-poetry/#command-reference) by realpython.com.