--- conflicted
+++ resolved
@@ -100,12 +100,8 @@
 from pystatis import Table
 
 t = Table(name="21311-0001")  # data is not yet downloaded
-<<<<<<< HEAD
-t.get_data()  # Only now the data is either fetched from GENESIS or loaded from cache. If the data is downloaded from online, it will be also cached, so next time the data is loaded from cache.
-=======
 t.get_data()  # only now the data is either fetched from GENESIS or loaded from cache. If the data is downloaded from online, it will be also cached, so next time the data is loaded from cache. The default language of the data is German but it can be set to either German (de) or English (en) using the language parameter of get_data().
->>>>>>> 6f5c1535
-t.data  # prettified data stored as pandas data frame
+t.data  # prettified data stored as pandas DataFrame
 ```
 
 For more details, please study the provided sample notebook for [tables](https://github.com/CorrelAid/pystatis/blob/main/nb/table.ipynb).
