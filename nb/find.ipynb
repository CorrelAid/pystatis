{
 "cells": [
  {
   "cell_type": "code",
   "execution_count": 1,
   "metadata": {},
   "outputs": [],
   "source": [
    "import logging\n",
    "logging.basicConfig(level=logging.INFO)\n",
    "\n",
    "from pystatis import Find"
   ]
  },
  {
   "cell_type": "markdown",
   "metadata": {},
   "source": [
    "You can initiate a find object using a search query, after you execute .run() it will automatically find the data (tables, variables, statistics, ...)"
   ]
  },
  {
   "cell_type": "code",
   "execution_count": 5,
   "metadata": {
    "pycharm": {
     "name": "#%%\n"
    }
   },
   "outputs": [],
   "source": [
    "results = Find(\"Abfall\", db_name=\"regio\")"
   ]
  },
  {
   "cell_type": "code",
   "execution_count": 6,
   "metadata": {
    "pycharm": {
     "name": "#%%\n"
    }
   },
   "outputs": [
    {
     "name": "stderr",
     "output_type": "stream",
     "text": [
      "INFO:pystatis.http_helper:Code 0: erfolgreich\n",
      "INFO:pystatis.http_helper:Code 0: erfolgreich\n",
      "INFO:pystatis.http_helper:Code 0: erfolgreich\n",
      "INFO:pystatis.http_helper:Code 0: erfolgreich\n"
     ]
    },
    {
     "name": "stdout",
     "output_type": "stream",
     "text": [
      "##### Results #####\n",
      "----------------------------------------\n",
      "# Number of tables: 5\n",
      "# Preview:\n",
      "|    | Code            | Content                                                                                    | Time   |\n",
      "|---:|:----------------|:-------------------------------------------------------------------------------------------|:-------|\n",
      "|  0 | 32121-01-02-4   | Haushaltsabfälle - Jahr - regionale Tiefe: Kreise und krfr. Städte                         |        |\n",
      "|  1 | 32121-01-02-4-B | Haushaltsabfälle - Jahr - regionale Ebenen                                                 |        |\n",
      "|  2 | 32151-01-01-4   | Primär nachgewiesene Abfallmengen - Jahressumme - regionale Tiefe: Kreise und krfr. Städte |        |\n",
      "|  3 | 32151-01-01-4-B | Primär nachgewiesene Abfallmengen - Jahressumme - regionale Ebenen                         |        |\n",
      "|  4 | AI019           | Regionalatlas Deutschland Themenbereich \"Umwelt\" Indikatoren zu \"Haushaltsabfälle\"         |        |\n",
      "----------------------------------------\n",
      "# Number of statistics: 3\n",
      "# Preview:\n",
      "|    |   Code | Content                                                               |   Cubes | Information   |\n",
      "|---:|-------:|:----------------------------------------------------------------------|--------:|:--------------|\n",
      "|  0 |  32121 | Erhebung der öffentlich-rechtlichen Abfallentsorgung                  |       8 | true          |\n",
      "|  1 |  32151 | Erhebung der gefährlichen Abfälle, über die Nachweise zu  führen sind |       8 | true          |\n",
      "|  2 |  99910 | Regionalatlas Deutschland                                             |     208 | true          |\n",
      "----------------------------------------\n",
      "# Number of variables: 3\n",
      "# Preview:\n",
      "|    | Code   | Content                                           | Type     |   Values | Information   |\n",
      "|---:|:-------|:--------------------------------------------------|:---------|---------:|:--------------|\n",
      "|  0 | ABFA01 | Abfallarten von Haushaltsabfällen                 | sachlich |        6 | false         |\n",
      "|  1 | AI1904 | Abfälle aus der Biotonne je EW                    | Wert     |       -1 | true          |\n",
      "|  2 | RVUEA1 | Reg. Verbleib der überwachungsbedürftigen Abfälle | sachlich |        2 | false         |\n",
      "----------------------------------------\n",
      "# Number of cubes: 16\n",
      "# Preview:\n",
      "|    | Code       | Content                                                                                                                                                                                      | State                  | Time      | LatestUpdate         | Information   |\n",
      "|---:|:-----------|:---------------------------------------------------------------------------------------------------------------------------------------------------------------------------------------------|:-----------------------|:----------|:---------------------|:--------------|\n",
      "|  0 | 32121BJ002 | Erhebung der öffentlich-rechtlichen Abfallentsorgung, Aufkommen an Haushaltsabfällen (oh.Elektroaltger.), Deutschland, Abfallarten von Haushaltsabfällen, Jahr                               | vollständig mit Werten | 2004-2021 | 12.05.2023 08:58:59h | false         |\n",
      "|  1 | 32121KJ002 | Erhebung der öffentlich-rechtlichen Abfallentsorgung, Aufkommen an Haushaltsabfällen (oh.Elektroaltger.), Kreise und kreisfreie Städte, Abfallarten von Haushaltsabfällen, Jahr              | vollständig mit Werten | 2004-2021 | 09.10.2023 13:13:52h | false         |\n",
      "|  2 | 32121LJ002 | Erhebung der öffentlich-rechtlichen Abfallentsorgung, Aufkommen an Haushaltsabfällen (oh.Elektroaltger.), Bundesländer, Abfallarten von Haushaltsabfällen, Jahr                              | vollständig mit Werten | 2004-2021 | 01.09.2023 14:41:23h | false         |\n",
      "|  3 | 32121RJ002 | Erhebung der öffentlich-rechtlichen Abfallentsorgung, Aufkommen an Haushaltsabfällen (oh.Elektroaltger.), Regierungsbezirke / Statistische Regionen, Abfallarten von Haushaltsabfällen, Jahr | vollständig mit Werten | 2004-2021 | 01.09.2023 14:41:23h | false         |\n",
      "|  4 | 32151BJ001 | Erhebung der gefährlichen Abfälle, über die Nachweise zu  führen sind , Erzeuger von primär nachgewiesenen Abfallmengen, Abgegebene Abfallmenge an Entsorger, Deutschland, Jahr              | vollständig mit Werten | 2001-2021 | 26.07.2023 14:30:27h | false         |\n",
      "----------------------------------------\n",
      "# Use object.tables, object.statistics, object.variables or object.cubes to get all results.\n",
      "----------------------------------------\n"
     ]
    }
   ],
   "source": [
    "results.run()"
   ]
  },
  {
   "cell_type": "code",
   "execution_count": 7,
   "metadata": {
    "pycharm": {
     "name": "#%%\n"
    }
   },
   "outputs": [
    {
     "data": {
      "text/plain": [
       "|    | Code            | Content                                                                                    | Time   |\n",
       "|---:|:----------------|:-------------------------------------------------------------------------------------------|:-------|\n",
       "|  0 | 32121-01-02-4   | Haushaltsabfälle - Jahr - regionale Tiefe: Kreise und krfr. Städte                         |        |\n",
       "|  1 | 32121-01-02-4-B | Haushaltsabfälle - Jahr - regionale Ebenen                                                 |        |\n",
       "|  2 | 32151-01-01-4   | Primär nachgewiesene Abfallmengen - Jahressumme - regionale Tiefe: Kreise und krfr. Städte |        |\n",
       "|  3 | 32151-01-01-4-B | Primär nachgewiesene Abfallmengen - Jahressumme - regionale Ebenen                         |        |\n",
       "|  4 | AI019           | Regionalatlas Deutschland Themenbereich \"Umwelt\" Indikatoren zu \"Haushaltsabfälle\"         |        |"
      ]
     },
     "execution_count": 7,
     "metadata": {},
     "output_type": "execute_result"
    }
   ],
   "source": [
    "results.tables"
   ]
  },
  {
   "cell_type": "code",
   "execution_count": 8,
   "metadata": {
    "pycharm": {
     "name": "#%%\n"
    }
   },
   "outputs": [
    {
     "data": {
      "text/html": [
       "<div>\n",
       "<style scoped>\n",
       "    .dataframe tbody tr th:only-of-type {\n",
       "        vertical-align: middle;\n",
       "    }\n",
       "\n",
       "    .dataframe tbody tr th {\n",
       "        vertical-align: top;\n",
       "    }\n",
       "\n",
       "    .dataframe thead th {\n",
       "        text-align: right;\n",
       "    }\n",
       "</style>\n",
       "<table border=\"1\" class=\"dataframe\">\n",
       "  <thead>\n",
       "    <tr style=\"text-align: right;\">\n",
       "      <th></th>\n",
       "      <th>Code</th>\n",
       "      <th>Content</th>\n",
       "      <th>Time</th>\n",
       "    </tr>\n",
       "  </thead>\n",
       "  <tbody>\n",
       "    <tr>\n",
       "      <th>0</th>\n",
       "      <td>32121-01-02-4</td>\n",
       "      <td>Haushaltsabfälle - Jahr - regionale Tiefe: Kreise und krfr. Städte</td>\n",
       "      <td></td>\n",
       "    </tr>\n",
       "    <tr>\n",
       "      <th>1</th>\n",
       "      <td>32121-01-02-4-B</td>\n",
       "      <td>Haushaltsabfälle - Jahr - regionale Ebenen</td>\n",
       "      <td></td>\n",
       "    </tr>\n",
       "    <tr>\n",
       "      <th>2</th>\n",
       "      <td>32151-01-01-4</td>\n",
       "      <td>Primär nachgewiesene Abfallmengen - Jahressumme - regionale Tiefe: Kreise und krfr. Städte</td>\n",
       "      <td></td>\n",
       "    </tr>\n",
       "    <tr>\n",
       "      <th>3</th>\n",
       "      <td>32151-01-01-4-B</td>\n",
       "      <td>Primär nachgewiesene Abfallmengen - Jahressumme - regionale Ebenen</td>\n",
       "      <td></td>\n",
       "    </tr>\n",
       "    <tr>\n",
       "      <th>4</th>\n",
       "      <td>AI019</td>\n",
       "      <td>Regionalatlas Deutschland Themenbereich \"Umwelt\" Indikatoren zu \"Haushaltsabfälle\"</td>\n",
       "      <td></td>\n",
       "    </tr>\n",
       "  </tbody>\n",
       "</table>\n",
       "</div>"
      ],
      "text/plain": [
       "              Code                                                                                     Content Time\n",
       "0    32121-01-02-4                          Haushaltsabfälle - Jahr - regionale Tiefe: Kreise und krfr. Städte     \n",
       "1  32121-01-02-4-B                                                  Haushaltsabfälle - Jahr - regionale Ebenen     \n",
       "2    32151-01-01-4  Primär nachgewiesene Abfallmengen - Jahressumme - regionale Tiefe: Kreise und krfr. Städte     \n",
       "3  32151-01-01-4-B                          Primär nachgewiesene Abfallmengen - Jahressumme - regionale Ebenen     \n",
       "4            AI019          Regionalatlas Deutschland Themenbereich \"Umwelt\" Indikatoren zu \"Haushaltsabfälle\"     "
      ]
     },
     "execution_count": 8,
     "metadata": {},
     "output_type": "execute_result"
    }
   ],
   "source": [
    "results.tables.df"
   ]
  },
  {
   "cell_type": "code",
   "execution_count": 9,
   "metadata": {
    "pycharm": {
     "name": "#%%\n"
    }
   },
   "outputs": [
    {
     "data": {
      "text/plain": [
       "['32121-01-02-4-B', '32151-01-01-4', '32151-01-01-4-B']"
      ]
     },
     "execution_count": 9,
     "metadata": {},
     "output_type": "execute_result"
    }
   ],
   "source": [
    "results.tables.get_code([1,2,3])"
   ]
  },
  {
   "cell_type": "code",
   "execution_count": 8,
   "metadata": {
    "pycharm": {
     "name": "#%%\n"
    }
   },
   "outputs": [
    {
     "name": "stdout",
     "output_type": "stream",
     "text": [
      "TABLES 42131-0004 - 1\n",
      "Name:\n",
      "Vierteljährliche Produktionserhebung i.Verarb.Gew.\n",
      "--------------------\n",
      "Columns:\n",
      "Quartale\n",
      "--------------------\n",
      "Rows:\n",
      "GP2019 (9-Steller (Arten))\n",
      "----------------------------------------\n",
      "TABLES 51000-0005 - 2\n",
      "Name:\n",
      "Außenhandel\n",
      "--------------------\n",
      "Columns:\n",
      "Ausfuhr: Gewicht\n",
      "Ausfuhr: Wert\n",
      "Ausfuhr: Wert (US-Dollar)\n",
      "Einfuhr: Gewicht\n",
      "Einfuhr: Wert\n",
      "Einfuhr: Wert (US-Dollar)\n",
      "--------------------\n",
      "Rows:\n",
      "Warenverzeichnis Außenhandelsstatistik (2-Steller)\n",
      "----------------------------------------\n"
     ]
    }
   ],
   "source": [
    "results.tables.get_metadata([1,2])"
   ]
  },
  {
   "cell_type": "code",
   "execution_count": 9,
   "metadata": {
    "pycharm": {
     "name": "#%%\n"
    }
   },
   "outputs": [
    {
     "name": "stdout",
     "output_type": "stream",
     "text": [
      "CUBES 42131BJ103 - 1\n",
      "Name:\n",
      "Vierteljährliche Produktionserhebung i.Verarb.Gew., Wert der zum Absatz bestimmten Produktion, Menge der zum Absatz bestimmten Produktion (BM), Gewicht der zum Absatz bestimmten Produktion, Gewicht der zum Absatz bestimmten Produktion (kg), Menge der zum Absatz bestimmten Produktion, Menge der Gesamtproduktion (BM), Gewicht der Gesamtproduktion, Gewicht der Gesamtproduktion (kg), Menge der Gesamtproduktion (Stück), Unternehmen mit zum Absatz bestimmter Produktion, Unternehmen mit Produktion, GP2009 (9-Steller (Arten)), Deutschland insgesamt, Jahr\n",
      "--------------------\n",
      "Content:\n",
      "GP2009 (9-Steller (Arten))\n",
      "Deutschland insgesamt\n",
      "Jahr\n",
      "----------------------------------------\n",
      "CUBES 42131BJ203 - 2\n",
      "Name:\n",
      "Vierteljährliche Produktionserhebung i.Verarb.Gew., Wert der zum Absatz bestimmten Produktion, Menge der zum Absatz bestimmten Produktion (BM), Gewicht der zum Absatz bestimmten Produktion, Gewicht der zum Absatz bestimmten Produktion (kg), Menge der zum Absatz bestimmten Produktion, Menge der Gesamtproduktion (BM), Gewicht der Gesamtproduktion, Gewicht der Gesamtproduktion (kg), Menge der Gesamtproduktion (Stück), Unternehmen mit zum Absatz bestimmter Produktion, Unternehmen mit Produktion, GP2019 (9-Steller (Arten)), Deutschland insgesamt, Jahr\n",
      "--------------------\n",
      "Content:\n",
      "GP2019 (9-Steller (Arten))\n",
      "Deutschland insgesamt\n",
      "Jahr\n",
      "----------------------------------------\n"
     ]
    }
   ],
   "source": [
    "results.cubes.get_metadata([1,2])"
   ]
  }
 ],
 "metadata": {
  "kernelspec": {
   "display_name": "Python 3.9.7 ('.venv': poetry)",
   "language": "python",
   "name": "python3"
  },
  "language_info": {
   "codemirror_mode": {
    "name": "ipython",
    "version": 3
   },
   "file_extension": ".py",
   "mimetype": "text/x-python",
   "name": "python",
   "nbconvert_exporter": "python",
   "pygments_lexer": "ipython3",
<<<<<<< HEAD
   "version": "3.11.5"
=======
   "version": "3.11.6"
>>>>>>> 07cca970
  },
  "vscode": {
   "interpreter": {
    "hash": "02e23b522f8c3795158421909d41ced4ef90521258d58d1c53bee449d96f71e3"
   }
  }
 },
 "nbformat": 4,
 "nbformat_minor": 2
}<|MERGE_RESOLUTION|>--- conflicted
+++ resolved
@@ -344,11 +344,7 @@
    "name": "python",
    "nbconvert_exporter": "python",
    "pygments_lexer": "ipython3",
-<<<<<<< HEAD
-   "version": "3.11.5"
-=======
    "version": "3.11.6"
->>>>>>> 07cca970
   },
   "vscode": {
    "interpreter": {
