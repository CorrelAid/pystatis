--- conflicted
+++ resolved
@@ -49,10 +49,7 @@
 jupytext = "^1.16.1"
 mypy = "^1.0"
 myst-parser = "^4.0.0"
-<<<<<<< HEAD
-=======
 notebook = "^7.3.0"
->>>>>>> 91311f56
 pre-commit = "^4.0.1"
 pylint = "^3.0"
 pytest = "^8.0.0"
