--- conflicted
+++ resolved
@@ -57,13 +57,7 @@
 flake8 = "^3.0"
 jupyter = "^1.0.0"
 pytest-mock = "^3.8.2"
-<<<<<<< HEAD
-Sphinx = "<6"
-sphinx-rtd-theme = "^1.2.0"
-myst-nb = "^0.17.2"
-=======
 python-dotenv = "^1.0.0"
->>>>>>> 5813fb04
 
 [tool.black]
 line-length = 80
