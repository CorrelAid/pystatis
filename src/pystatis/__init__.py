"""pystatis is a Python wrapper for the GENESIS web service interface (API).

Basic usage:

```python
import pystatis as pstat
print("Version:", pstat.__version__)
```
"""
import importlib.metadata

from pystatis.cache import clear_cache
from pystatis.config import setup_credentials
from pystatis.cube import Cube
from pystatis.db import set_db
from pystatis.find import Find
from pystatis.helloworld import logincheck, whoami
from pystatis.table import Table

<<<<<<< HEAD
__version__ = importlib.metadata.version("pystatis")
=======
__version__ = "0.1.5"
>>>>>>> f689756f

__all__ = [
    "clear_cache",
    "Cube",
    "Find",
    "logincheck",
    "set_db",
    "setup_credentials",
    "Table",
    "whoami",
]<|MERGE_RESOLUTION|>--- conflicted
+++ resolved
@@ -17,11 +17,7 @@
 from pystatis.helloworld import logincheck, whoami
 from pystatis.table import Table
 
-<<<<<<< HEAD
 __version__ = importlib.metadata.version("pystatis")
-=======
-__version__ = "0.1.5"
->>>>>>> f689756f
 
 __all__ = [
     "clear_cache",
