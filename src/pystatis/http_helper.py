"""Wrapper module for the data endpoint."""
import json
import logging
import re
import time
from typing import Union

import requests

from pystatis import config, db
from pystatis.cache import (
    cache_data,
    hit_in_cash,
    normalize_name,
    read_from_cache,
)
from pystatis.exception import DestatisStatusError

logger = logging.getLogger(__name__)

JOB_ID_PATTERN = re.compile(r"(?<=:\s).*_\d+")
JOB_TIMEOUT = 3000


def load_data(
    endpoint: str,
    method: str,
    params: dict,
    as_json: bool = False,
    db_name: str | None = None,
) -> Union[str, dict]:
    """Load data identified by endpoint, method and params.

    Either load data from cache (previous download) or from Destatis.
    If no database is given, params has to have a valid value for "name" key.

    Args:
        endpoint (str): The endpoint for this data request.
        method (str): The method for this data request.
        params (dict): The dictionary holding the params for this data request.
        as_json (bool, optional): If True, result will be parsed as JSON. Defaults to False.
        db_name (str, optional): The database to use for this data request.
            One of "genesis", "zensus", "regio". Defaults to None.

    Returns:
        Union[str, dict]: The data as raw text or JSON dict.
    """
    cache_dir = config.get_cache_dir()
    name = params.get("name")

    if name is not None:
        name = normalize_name(name)

    if endpoint == "data":
        if hit_in_cash(cache_dir, name, params):
            data = read_from_cache(cache_dir, name, params)
        else:
            response = get_data_from_endpoint(endpoint, method, params, db_name)
            data = response.text

            # status code 98 means that the table is too big
            # we have to start a job and wait for it to be ready
            response_status_code = 200
            try:
                # test for job-relevant status code
                response_status_code = response.json().get("Status").get("Code")
            except json.decoder.JSONDecodeError:
                pass

            if response_status_code == 98:
                job_response = start_job(endpoint, method, params)
                job_id = get_job_id_from_response(job_response)
                data = get_data_from_resultfile(job_id, db_name)

            cache_data(cache_dir, name, params, data)
    else:
        response = get_data_from_endpoint(endpoint, method, params, db_name)
        data = response.text

    if as_json:
        parsed_data: dict = json.loads(data)
        return parsed_data
    else:
        return data


def get_data_from_endpoint(
    endpoint: str, method: str, params: dict, db_name: str | None = None
) -> requests.Response:
    """
    Wrapper method which constructs a url for querying data from Destatis and
    sends a GET request.

    Args:
        endpoint (str): Destatis endpoint (eg. data, catalogue, ..)
        method (str): Destatis method (eg. cube, tablefile, ...)
        params (dict): dictionary of query parameters
        db_name (str, optional): The database to use for this data request.
            One of "genesis", "zensus", "regio". Defaults to None.

    Returns:
        requests.Response: the response object holding the response from calling the Destatis endpoint.
    """
<<<<<<< HEAD
    
    # Determine database by matching regex to item code
    name = params.get("name", params.get("selection", ""))
    db_name = ""

    if name is not None:
        db_name = db.identify_db(name)
    
    if not db_name:
        db_name = _get_db_from_user_input()
        
=======

    # Determine database by matching regex to item code
    if db_name is None:
        name = params.get("name", params.get("selection", ""))

        if name is not None:
            db_name = db.match_db(name)

    if not db_name:
        raise ValueError(
            "Could not determine the database for this request. Please specify a database using the `db_name` parameter or make sure that the `params` dictionary has a key 'name' with a proper object number."
        )

>>>>>>> 07cca970
    db_host, db_user, db_pw = db.get_db_settings(db_name)
    url = f"{db_host}{endpoint}/{method}"

    # params is used to calculate hash for caching so don't alter params dict here!
    params_ = params.copy()
    params_.update(
        {
            "username": db_user,
            "password": db_pw,
        }
    )

    response = requests.get(url, params=params_, timeout=(5, 60))

    response.encoding = "UTF-8"
    _check_invalid_status_code(response)
    _check_invalid_destatis_status_code(response)

    return response


def start_job(endpoint: str, method: str, params: dict) -> requests.Response:
    """Small helper function to start a job in the background.

    Args:
        endpoint (str): Destatis endpoint (eg. data, catalogue, ..)
        method (str): Destatis method (eg. cube, tablefile, ...)
        params (dict): dictionary of query parameters

    Returns:
        requests.Response: the response object holding the response from calling the Destatis endpoint.
    """
    logger.warning(
        "Die Tabelle ist zu groß, um direkt abgerufen zu werden. Es wird eine Verarbeitung im Hintergrund gestartet."
    )
    params["job"] = "true"

    # starting a job
    response = get_data_from_endpoint(
        endpoint=endpoint, method=method, params=params
    )

    return response


def get_job_id_from_response(response: requests.Response) -> str:
    """Get the job ID of a successfully started job.

    Args:
        response (requests.Response): Response from endpoint request with job set equal to true.

    Returns:
        str: the job id.
    """
    # check out job_id & inform user
    content = ""
    try:
        content = response.json().get("Status").get("Content")
    except json.JSONDecodeError:
        pass

    match_result = JOB_ID_PATTERN.search(content)
    job_id = match_result.group() if match_result is not None else ""

    return job_id


def get_data_from_resultfile(job_id: str, db_name: str | None = None) -> str:
    """Get data from a job once it is finished or when the timeout is reached.

    Args:
        job_id (str): Job ID generated by Destatis API.
        db_name (str, optional): The database to use for this data request.
            One of "genesis", "zensus", "regio". Defaults to None.

    Returns:
        str: The raw data of the table file as returned by Destatis.
    """
    params = {
        "selection": "*" + job_id,
        "searchcriterion": "code",
        "sortcriterion": "code",
        "type": "all",
    }

    time_ = time.perf_counter()

    while (time.perf_counter() - time_) < JOB_TIMEOUT:
        response = get_data_from_endpoint(
            endpoint="catalogue", method="jobs", params=params, db_name=db_name
        )

        jobs = response.json().get("List")
        if len(jobs) > 0 and jobs[0].get("State") == "Fertig":
            break

        time.sleep(5)
    else:
        print("Time out exceeded! Aborting...")
        return ""

    params = {
        "name": job_id,
        "area": "all",
        "compress": "false",
        "format": "ffcsv",
    }
    response = get_data_from_endpoint(
        endpoint="data", method="resultfile", params=params, db_name=db_name
    )
    return str(response.text)


def _check_invalid_status_code(response: requests.Response) -> None:
    """
    Helper method which handles the status code from the response

    Args:
        response (requests.Response): The response object from the request

    Raises:
        AssertionError: Assert that status is not 4xx or 5xx
    """
    if response.status_code // 100 in [4, 5]:
        try:
            body: dict = response.json()
        except json.JSONDecodeError:
            body = {}

        content = body.get("Content")
        code = body.get("Code")
        logger.error("Error Code: %s. Content: %s.", code, content)
        raise requests.exceptions.HTTPError(
            f"The server returned a {response.status_code} status code."
        )


def _check_invalid_destatis_status_code(response: requests.Response) -> None:
    """
    Helper method which handles the status code returned from Destatis
    (if exists)

    Args:
        response (requests.Response): The response object from the request

    """
    try:
        response_dict = response.json()
    # catch possible errors raised by .json() (and only .json())
    except (
        UnicodeDecodeError,
        json.decoder.JSONDecodeError,
        requests.exceptions.JSONDecodeError,
    ):
        response_dict = None

    if response_dict is not None:
        _check_destatis_status(response_dict.get("Status", {}))


def _check_destatis_status(destatis_status: dict) -> None:
    """
    Helper method which checks the status message from Destatis.
    If the status message is erroneous an error will be raised.

    Possible Codes (2.1.2 Grundstruktur der Responses):
    # TODO: Ask Destatis for full list of error codes
    - 0: "erfolgreich" (Type: "Information")
    - 22: "erfolgreich mit Parameteranpassung" (Type: "Warnung")
    - 104: "Kein passendes Objekt zu Suche" (Type: "Information")

    Args:
        destatis_status (dict): Status response dict from Destatis

    Raises:
        DestatisStatusError: If the status code or type displays an error (caused by the user inputs)
    """
    # -1 status code for unexpected errors and if no status code is given (faulty response)
    destatis_status_code = destatis_status.get("Code", -1)
    destatis_status_type = destatis_status.get("Type", "Information")
    destatis_status_content = destatis_status.get("Content")

    # define status types
    error_en_de = ["Error", "Fehler"]
    warning_en_de = ["Warning", "Warnung"]

    # check for generic/ system error
    if destatis_status_code == -1:
        raise DestatisStatusError(destatis_status_content)

    # check for destatis/ query errors
    elif (destatis_status_code == 104) or (destatis_status_type in error_en_de):
        if destatis_status_code == 98:
            pass
        else:
            raise DestatisStatusError(destatis_status_content)

    # output warnings to user
    elif (destatis_status_code == 22) or (
        destatis_status_type in warning_en_de
    ):
        logger.warning(destatis_status_content)

    # output information to user
    elif destatis_status_type.lower() == "information":
        logger.info(
            "Code %d: %s", destatis_status_code, destatis_status_content
        )

def _get_db_from_user_input() -> str:
    """Prompt user to select the database they want to interact with."""

    
    user_input = input("Please select the database you wish to interact with:\n" \
                    "GENESIS-online [1], Zensus Datenbank [2], Regionalstatistik [3]")
    
    user_input = int(user_input) if user_input.isdigit() else 0
    
    if user_input not in [1,2,3]:
        raise ValueError(
            "Invalid input. Please enter the number corresponding to the database (1, 2, or 3)."
        )
    
    db_name = config.get_supported_db()[user_input-1]

    return db_name<|MERGE_RESOLUTION|>--- conflicted
+++ resolved
@@ -101,33 +101,19 @@
     Returns:
         requests.Response: the response object holding the response from calling the Destatis endpoint.
     """
-<<<<<<< HEAD
-    
-    # Determine database by matching regex to item code
-    name = params.get("name", params.get("selection", ""))
-    db_name = ""
-
-    if name is not None:
-        db_name = db.identify_db(name)
-    
-    if not db_name:
-        db_name = _get_db_from_user_input()
-        
-=======
 
     # Determine database by matching regex to item code
     if db_name is None:
         name = params.get("name", params.get("selection", ""))
 
         if name is not None:
-            db_name = db.match_db(name)
+            db_name = db.identify_db(name)
 
     if not db_name:
         raise ValueError(
             "Could not determine the database for this request. Please specify a database using the `db_name` parameter or make sure that the `params` dictionary has a key 'name' with a proper object number."
         )
 
->>>>>>> 07cca970
     db_host, db_user, db_pw = db.get_db_settings(db_name)
     url = f"{db_host}{endpoint}/{method}"
 
@@ -336,21 +322,3 @@
         logger.info(
             "Code %d: %s", destatis_status_code, destatis_status_content
         )
-
-def _get_db_from_user_input() -> str:
-    """Prompt user to select the database they want to interact with."""
-
-    
-    user_input = input("Please select the database you wish to interact with:\n" \
-                    "GENESIS-online [1], Zensus Datenbank [2], Regionalstatistik [3]")
-    
-    user_input = int(user_input) if user_input.isdigit() else 0
-    
-    if user_input not in [1,2,3]:
-        raise ValueError(
-            "Invalid input. Please enter the number corresponding to the database (1, 2, or 3)."
-        )
-    
-    db_name = config.get_supported_db()[user_input-1]
-
-    return db_name