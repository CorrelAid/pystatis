"""Module contains business logic related to destatis tables."""

import json
import re
from io import StringIO
from typing import Any

import numpy as np
import pandas as pd

from pystatis import config, db
from pystatis.http_helper import load_data


class Table:
    """A wrapper class holding all relevant data and metadata about a given table.

    Args:
        name (str): The unique identifier of this table.
        raw_data (str): The raw tablefile data as returned by the /data/table endpoint.
        data (pd.DataFrame): The parsed data as a pandas data frame.
        metadata (dict): Metadata as returned by the /metadata/table endpoint.
    """

    def __init__(self, name: str):
        self.name: str = name
        self.raw_data = ""
        self.data = pd.DataFrame()
        self.metadata: dict[str, Any] = {}

    # pylint: disable=too-many-arguments
    # pylint: disable=too-many-locals
    def get_data(
        self,
        *,
        prettify: bool = True,
        area: str = "all",
        startyear: str = "",
        endyear: str = "",
        timeslices: str = "",
        regionalvariable: str = "",
        regionalkey: str = "",
        stand: str = "",
        language: str = "de",
        quality: str = "off",
    ) -> None:
        """Downloads raw data and metadata from GENESIS-Online.

        Additional keyword arguments are passed on to the GENESIS-Online GET request for tablefile.

        Args:
            prettify (bool, optional): Reformats the table into a readable format. Defaults to True.
            area (str, optional): Area to search for the object in GENESIS-Online. Defaults to "all".
            startyear (str, optional): Data beginning with that year will be returned.
                Parameter is cumulative to `timeslices`. Supports 4 digits (jjjj) or 4+2 digits (jjjj/jj).
                Accepts values between "1900" and "2100".
            endyear (str, optional): Data ending with that year will be returned.
                Parameter is cumulative to `timeslices`. Supports 4 digits (jjjj) or 4+2 digits (jjjj/jj).
                Accepts values between "1900" and "2100".
            timeslices (str, optional): Number of time slices to be returned.
                This parameter is cumulative to `startyear` and `endyear`.
            regionalvariable (str, optional): "code" of the regional classification (RKMerkmal),
                to which the selection using `regionalkey` is to be applied.
                Accepts 1-6 characters.
                Possible values:

                - Regionalstatistik (only for tables ending with "B", see /catalogue/variables):
                    - "DG" (Deutschland, 1) -> will not return extra column
                    - "DLAND" (Bundesländer, 16)
                    - "REGBEZ" (Regierungsbezirke, 44)
                    - "KREISE" (Kreise und kreisfreie Städte, 489)
                    - "GEMEIN" (Gemeinden, 13564)
                - Zensusdatenbank (for all tables, see /catalogue/variables):
                    - "GEODL1" (Deutschland, 1) -> will not return extra column
                    - "GEODL3" (Deutschland, 1) -> will not return extra column
                    - "GEOBL1" (Bundesländer, 16)
                    - "GEOBL3" (Bundesländer, 16)
                    - "GEOBZ1" (Bezirke (Hamburg und Berlin), 19)
                    - "GEOGM1" (Gemeinden, 11340)
                    - "GEOGM2" (Gemeinden mit min. 10_000 Einwohnern, 1574)
                    - "GEOGM3" (Gemeinden mit min. 10_000 Einwohnern, 1574)
                    - "GEOGM4" (Gemeinden (Gebietsstand 15.05.2022), 10787)
                    - "GEOLK1" (Landkreise und kreisfreie Städte, 412)
                    - "GEOLK3" (Landkreise und kreisfreie Städte, 412)
                    - "GEOLK4" (Landkreise u. krsfr. Städte (Stand 15.05.22), 400)
                    - "GEORB1" (Regierungsbezirke/Statistische Regionen, 36)
                    - "GEORB3" (Regierungsbezirke/Statistische Regionen, 36)
                    - "GEOVB1" (Gemeindeverbände, 1333)
                    - "GEOVB2" (Gemeindeverbände mit mindestens 10 000 Einwohnern, 338)
                    - "GEOVB3" (Gemeindeverbände mit mindestens 10 000 Einwohnern, 157)
                    - "GEOVB4" (Gemeindeverbände (Gebietsstand 15.05.2022), 1207)
            regionalkey (str, optional): Official municipality key (AGS).
                Multiple values can be passed as a comma-separated list.
                Accepts 1-12 characters. "*" can be used as wildcard.
            stand (str, optional): Only download the table if it is newer than the status date.
                "tt.mm.jjjj hh:mm" or "tt.mm.jjjj". Example: "24.12.2001 19:15".
            language (str, optional): Messages and data descriptions are supplied in this language.
                For GENESIS and Zensus, ['de', 'en'] are supported. For Regionalstatistik, only 'de' is supported.
            quality (str): One of "on" or "off". If "on", quality symbols are part of the download and
                additional columns (__q) are displayed. Defaults to "off".
                The explanation of the quality labels can be found online after retrieving the table values,
                table -> explanation of symbols or at e.g.
                https://www-genesis.destatis.de/genesis/online?operation=ergebnistabelleQualitaet&language=en&levelindex=3&levelid=1719342760835#abreadcrumb.
        """
        params = {
            "name": self.name,
            "area": area,
            "startyear": startyear,
            "endyear": endyear,
            "timeslices": timeslices,
            "regionalvariable": regionalvariable,
            "regionalkey": regionalkey,
            "stand": stand,
            "language": language,
            "quality": quality,
            "format": "ffcsv",
        }

        db_matches = db.identify_db_matches(self.name)
        db_name = db.select_db_by_credentials(db_matches)
        db_version = config.VERSION_MAPPING[db_name]

        raw_data_bytes = load_data(
            endpoint="data", method="tablefile", params=params, db_name=db_name
        )
        assert isinstance(raw_data_bytes, bytes)  # nosec assert_used
        raw_data_str = raw_data_bytes.decode("utf-8-sig")

        self.raw_data = raw_data_str

        # sometimes the data contains invalid rows that do not start with the statistics number (always first column)
        # so we have to do this workaround to get a proper data frame later
        raw_data_lines = raw_data_str.splitlines(keepends=True)
        raw_data_header = raw_data_lines[0]
        raw_data_str = raw_data_header + "".join(
            line for line in raw_data_lines[1:] if line[:4].isdigit()
        )
        data_buffer = StringIO(raw_data_str)

        # find AGS column, if present, to set dtype correctly and avoid mixed types
        ags_codes = (
            config.ZENSUS_AGS_CODES
            if db_name == "zensus"
            else config.REGIO_AND_GENESIS_AGS_CODES
        )
        pos_of_ags_col = np.where(
            pd.Series(raw_data_lines[1].split(";")).isin(ags_codes)
        )[0]

        self.data = pd.read_csv(
            data_buffer,
            sep=";",
            na_values=["...", ".", "-", "/", "x"],
            decimal="," if language == "de" else ".",
            dtype={raw_data_header.split(";")[pos + 2]: str for pos in pos_of_ags_col},
            parse_dates=[config.LANG_TO_COL_MAPPING[db_version][language]["time"]],
            date_format="%d.%m.%Y" if language == "de" else "%Y-%m-%d",
        )

        if prettify:
            self.data = self.prettify_table(
                data=self.data,
                db_name=db.identify_db_matches(self.name)[0],
                language=language,
            )

        metadata = load_data(endpoint="metadata", method="table", params=params)
        metadata = json.loads(metadata)
        assert isinstance(metadata, dict)  # nosec assert_used

        self.metadata = metadata

    @staticmethod
    def prettify_table(data: pd.DataFrame, db_name: str, language: str) -> pd.DataFrame:
        """Reformat the data into a more readable table

        Args:
            data (pd.DataFrame): A pandas dataframe created from raw_data
            db_name (str): The name of the database.
            language (str): The requested language. One of "de" or "en".

        Returns:
            pd.DataFrame: Formatted dataframe that omits all unnecessary Code columns
            and includes informative columns names
        """
        match db_name:
            case "regio":
                pretty_data = Table.parse_v4_table(data, language)
            case "genesis" | "zensus":
                pretty_data = Table.parse_v5_table(data, db_name, language)
            case _:
                pretty_data = data

        return pretty_data

    @staticmethod
    def parse_v4_table(data: pd.DataFrame, language: str) -> pd.DataFrame:
        """
        Parse ffcsv format for tables from GENESIS and Regionalstatistik into a more readable format
        """

        column_name_dict = config.LANG_TO_COL_MAPPING["v4"][language]
        time_col = column_name_dict["time"]
        time_label_col = column_name_dict["time_label"]
        variable_label_col = column_name_dict["variable_label"]
        value_label_col = column_name_dict["value_label"]
        ags_label_col = config.ARS_OR_AGS_MAPPING["regio"][language]

        # Extracts time column with name from last element of Zeit_Label column
        time = pd.DataFrame({data[time_label_col].iloc[-1]: data[time_col]})

        # Whenever there is a column with a regional code, we add this column to the final output
<<<<<<< HEAD
        # As the position is unknown, we pohave to identify this column by looking for the AGS code
=======
        # As the position is unknown, we have to identify this column by looking for the AGS code
>>>>>>> 91311f56
        ags_codes = list(
            set(config.REGIO_AND_GENESIS_AGS_CODES) - set(config.EXCLUDE_AGS_CODES)
        )
        pos_of_ags_col, ags_code = Table.extract_ags_col(data, ags_codes, ags_label_col)

        # Extracts new column names from last values of the variable label columns
        # and assigns these to the relevant attribute columns (variable level)
        attributes = data.filter(like=value_label_col)
        attributes.columns = data.filter(like=variable_label_col).iloc[-1].tolist()

        # Selects all columns containing the values
        values = data.filter(like="__")

        # Given a name like BEV036__Bevoelkerung_in_Hauptwohnsitzhaushalten__1000
        # extracts the label and the unit and omits the code
        values.columns = [
            re.split(r"_{2,}", name, maxsplit=1)[1] for name in values.columns
        ]

        # remove single "_" between words in values.columns but keep "__" as separator
        values.columns = [
            name.split("__")[0].replace("_", " ") + "__" + name.split("__")[1]
            for name in values.columns
        ]

        pretty_data = pd.concat([time, attributes, values], axis=1).dropna(
            axis=0, how="all"
        )
        if ags_code is not None:
            # Genesis has always the same time attribute as first column,
            # and each attribute always has 4 columns so pos_of_ags_col // 4
            # adjusts the original counter to the shorter column list of pretty_data
            pretty_data.insert(
                loc=pos_of_ags_col // 4, column=ags_code.name, value=ags_code
            )

        return pretty_data

    @staticmethod
    def parse_v5_table(data: pd.DataFrame, db_name: str, language: str) -> pd.DataFrame:
        """Parse Zensus table ffcsv format into a more readable format"""
        column_name_dict = config.LANG_TO_COL_MAPPING["v5"][language]
        # Zensus and Genesis are both now on v5 but Genesis has different regional codes than Zensus
        ars_label_code = config.ARS_OR_AGS_MAPPING[db_name][language]
        time_col = column_name_dict["time"]
        time_label_col = column_name_dict["time_label"]
        value_col = column_name_dict["value"]
        value_q_col = column_name_dict["value_q"]
        value_unit_col = column_name_dict["value_unit"]
        value_variable_label_col = column_name_dict["value_variable_label"]
        variable_attribute_label_col = column_name_dict["variable_attribute_label"]
        variable_label_col = column_name_dict["variable_label"]

        quality = False
        if value_q_col in data.columns:
            quality = True

        # add the unit to the column names for the value columns
        data[value_variable_label_col] = data[value_variable_label_col].str.cat(
            data[value_unit_col].astype(str).fillna("Unknown_Unit"), sep="__"
        )

        if quality:
            # with quality = 'on' we have an additional column value_q
            # to still use pivot table we have to combine value and value_q
            # so we can later split them again
            data[value_col] = [
                [v, q] for v, q in zip(data[value_col], data[value_q_col])
            ]
            data = data.drop(columns=[value_q_col])

        pivot_table = data.pivot(
            index=[
                col
                for col in data.columns
                if col not in data.filter(regex=r"^value").columns
            ],
            columns=value_variable_label_col,
            values=value_col,
        )

        if quality:
            for col in pivot_table.columns:
                pivot_table.insert(
                    pivot_table.columns.to_list().index(col) + 1,
                    col + "__q",
                    pivot_table[col].apply(lambda x: x[1]),
                )
                pivot_table[col] = pivot_table[col].apply(lambda x: x[0])

        value_columns = pivot_table.columns.to_list()
        pivot_table.reset_index(inplace=True)
        pivot_table.columns.name = None

        time_label = data[time_label_col].iloc[0]
        time = pd.DataFrame({time_label: pivot_table[time_col]})

        # If AGS column is present, add it to the final output
        ags_codes = list(
            set(
                config.ZENSUS_AGS_CODES
                if db_name == "zensus"
                else config.REGIO_AND_GENESIS_AGS_CODES
            )
            - set(config.EXCLUDE_AGS_CODES)
        )
        pos_of_ags_col, ags_code = Table.extract_ags_col(
            pivot_table, ags_codes, ars_label_code
        )

        attributes = pivot_table.filter(regex=r"\d+_" + variable_attribute_label_col)
        # avoid taking label from first row
        # as this can contain value for whole Germany
        # even if table is for regional areas
        attributes.columns = (
            pivot_table.filter(regex=r"\d+_" + variable_label_col).iloc[1].tolist()
        )

        pretty_data = pd.concat([time, attributes, pivot_table[value_columns]], axis=1)
        if ags_code is not None:
            # Genesis has always the same time attribute as first column, and
            # each attribute always has 4 columns so pos_of_ags_col // 4
            # adjusts the original counter to the shorter column list of pretty_data
            pretty_data.insert(
                loc=pos_of_ags_col // 4, column=ags_code.name, value=ags_code
            )

        return pretty_data

    @staticmethod
    def extract_ags_col(
        data: pd.DataFrame, codes: list[str], label: str
    ) -> tuple[np.ndarray, pd.Series | None]:
        """Extracts the AGS column from the data if present.

        Args:
            data (pd.DataFrame): The data frame to extract the AGS column from.
            codes (list[str]): The AGS codes to look for in the data.
            label (str): The label of the AGS column.

        Returns:
            pd.Series | None: The AGS column if present, otherwise None.
        """
        ags_code = None
        # don't compare very first row, as it can often be Germany as a summary
        pos_of_ags_col = np.where(data.iloc[1].isin(codes))[0]
        if pos_of_ags_col.size > 0:
            pos_of_ags_col = pos_of_ags_col[0]
            ags_code = pd.Series(
                data=data.iloc[:, pos_of_ags_col + 2], name=label, dtype=str
            )

        return pos_of_ags_col, ags_code<|MERGE_RESOLUTION|>--- conflicted
+++ resolved
@@ -210,11 +210,7 @@
         time = pd.DataFrame({data[time_label_col].iloc[-1]: data[time_col]})
 
         # Whenever there is a column with a regional code, we add this column to the final output
-<<<<<<< HEAD
-        # As the position is unknown, we pohave to identify this column by looking for the AGS code
-=======
         # As the position is unknown, we have to identify this column by looking for the AGS code
->>>>>>> 91311f56
         ags_codes = list(
             set(config.REGIO_AND_GENESIS_AGS_CODES) - set(config.EXCLUDE_AGS_CODES)
         )
