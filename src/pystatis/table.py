"""Module contains business logic related to destatis tables."""

import json
<<<<<<< HEAD
import warnings
=======
import re
>>>>>>> 1ef2dc43
from io import StringIO

import numpy as np
import pandas as pd

from pystatis import config, db
from pystatis.http_helper import load_data


class Table:
    """A wrapper class holding all relevant data and metadata about a given table.

    Args:
        name (str): The unique identifier of this table.
        raw_data (str): The raw tablefile data as returned by the /data/table endpoint.
        data (pd.DataFrame): The parsed data as a pandas data frame.
        metadata (dict): Metadata as returned by the /metadata/table endpoint.
    """

    def __init__(self, name: str):
        self.name: str = name
        self.raw_data = ""
        self.data = pd.DataFrame()
        self.metadata: dict = {}

    # pylint: disable=too-many-arguments
    # pylint: disable=too-many-locals
    def get_data(
        self,
        *,
        prettify: bool = True,
        area: str = "all",
        startyear: str = "",
        endyear: str = "",
        timeslices: str = "",
        regionalvariable: str = "",
        regionalkey: str = "",
        stand: str = "",
        language: str = "de",
        quality: bool = False,
    ):
        """Downloads raw data and metadata from GENESIS-Online.

        Additional keyword arguments are passed on to the GENESIS-Online GET request for tablefile.

        Args:
            prettify (bool, optional): Reformats the table into a readable format. Defaults to True.
            area (str, optional): Area to search for the object in GENESIS-Online. Defaults to "all".
            startyear (str, optional): Data beginning with that year will be returned.
                Parameter is cumulative to `timeslices`. Supports 4 digits (jjjj) or 4+2 digits (jjjj/jj).
                Accepts values between "1900" and "2100".
            endyear (str, optional): Data ending with that year will be returned.
                Parameter is cumulative to `timeslices`. Supports 4 digits (jjjj) or 4+2 digits (jjjj/jj).
                Accepts values between "1900" and "2100".
            timeslices (str, optional): Number of time slices to be returned.
                This parameter is cumulative to `startyear` and `endyear`.
            regionalvariable (str, optional): "code" of the regional classification (RKMerkmal),
                to which the selection using `regionalkey` is to be applied.
                Accepts 1-6 characters.
                Possible values:
                - Regionalstatistik (only for tables ending with "B", see /catalogue/variables):
                    - "DG" (Deutschland, 1) -> will not return extra column
                    - "DLAND" (Bundesländer, 16)
                    - "REGBEZ" (Regierungsbezirke, 44)
                    - "KREISE" (Kreise und kreisfreie Städte, 489)
                    - "GEMEIN" (Gemeinden, 13564)
                - Zensusdatenbank (for all tables, see /catalogue/variables):
                    - "GEODL1" (Deutschland, 1) -> will not return extra column
                    - "GEODL3" (Deutschland, 1) -> will not return extra column
                    - "GEOBL1" (Bundesländer, 16)
                    - "GEOBL3" (Bundesländer, 16)
                    - "GEOGM1" (Gemeinden, 11340)
                    - "GEOGM2" (Gemeinden mit min. 10_000 Einwohnern, 1574)
                    - "GEOGM3" (Gemeinden mit min. 10_000 Einwohnern, 1574)
                    - "GEOLK1" (Landkreise und kreisfreie Städte, 412)
                    - "GEOLK3" (Landkreise und kreisfreie Städte, 412)
                    - "GEORB1" (Regierungsbezirke/Statistische Regionen, 36)
                    - "GEORB3" (Regierungsbezirke/Statistische Regionen, 36)
                    - "GEOVB1" (Gemeindeverbände, 1333)
                    - "GEOVB2" (Gemeindeverbände mit mindestens 10 000 Einwohnern, 338)
                    - "GEOVB3" (Gemeindeverbände mit mindestens 10 000 Einwohnern, 157)
            regionalkey (str, optional): Official municipality key (AGS).
                Multiple values can be passed as a comma-separated list.
                Accepts 1-12 characters. "*" can be used as wildcard.
            stand (str, optional): Only download the table if it is newer than the status date.
                "tt.mm.jjjj hh:mm" or "tt.mm.jjjj". Example: "24.12.2001 19:15".
            language (str, optional): Messages and data descriptions are supplied in this language.
            quality (bool, optional): If True, Value-adding quality labels are issued.
                The explanation of the quality labels can be found online after retrieving the table values,
                table -> explanation of symbols or at e.g.
                https://www-genesis.destatis.de/genesis/online?operation=ergebnistabelleQualitaet&language=en&levelindex=3&levelid=1719342760835#abreadcrumb.
            use_multiheader (bool, optional): If True, column names are reshaped as a multiheader.
        """
        params = {
            "name": self.name,
            "area": area,
            "startyear": startyear,
            "endyear": endyear,
            "timeslices": timeslices,
            "regionalvariable": regionalvariable,
            "regionalkey": regionalkey,
            "stand": stand,
            "language": language,
            "format": "ffcsv",
        }
        # keep quality parameter as bool but internally use required "on" or "off"
        params["quality"] = "on" if quality else "off"

        raw_data_bytes = load_data(endpoint="data", method="tablefile", params=params)
        assert isinstance(raw_data_bytes, bytes)  # nosec assert_used
        raw_data_str = raw_data_bytes.decode("utf-8-sig")

        self.raw_data = raw_data_str
        # sometimes the data contains invalid rows that do not start with the statistics number (always first column)
        # so we have to do this workaround to get a proper data frame later
        raw_data_lines = raw_data_str.splitlines(keepends=True)
        raw_data_header = raw_data_lines[0]
        raw_data_str = raw_data_header + "".join(line for line in raw_data_lines[1:] if line[:4].isdigit())
        data_buffer = StringIO(raw_data_str)
        # let pandas handle automatic type conversion and only handle edge case columns with known leading zeros
        decimal = "," if language == "de" else "."
        self.data = pd.read_csv(data_buffer, sep=";", decimal=decimal, na_values=["...", ".", "-", "/", "x"])

        if prettify:
            self.data = self.prettify_table(self.data, db.identify_db(self.name)[0])

        metadata = load_data(endpoint="metadata", method="table", params=params)
        metadata = json.loads(metadata)
        assert isinstance(metadata, dict)  # nosec assert_used

        self.metadata = metadata

    @staticmethod
    def prettify_table(data: pd.DataFrame, db_name: str) -> pd.DataFrame:
        """Reformat the data into a more readable table

        Args:
            data (pd.DataFrame): A pandas dataframe created from raw_data
            db_name (str): The name of the database.

        Returns:
            pd.DataFrame: Formatted dataframe that omits all unnecessary Code columns
            and includes informative columns names
        """
        match db_name:
            case "genesis" | "regio":
                pretty_data = Table.parse_genesis_and_regio_table(data)
            case "zensus":
                pretty_data = Table.parse_zensus_table(data)
            case _:
                pretty_data = data

        return pretty_data

    @staticmethod
    def parse_genesis_and_regio_table(data: pd.DataFrame) -> pd.DataFrame:
        """
        Parse ffcsv format for tables from GENESIS and Regionalstatistik into a more readable format
        """
        # Extracts time column with name from first element of Zeit_Label column
        time = pd.DataFrame({data["Zeit_Label"].iloc[0]: data["Zeit"]})

        # Some tables of Genesis can have a regional code (AGS) as first attribute
        ags_code = None
        pos_of_ags_col = np.where(data.iloc[0].isin(config.REGIO_AND_GENESIS_AGS_CODES))[0]
        if pos_of_ags_col.size > 0:
            pos_of_ags_col = pos_of_ags_col[0]
            label = "Amtlicher Gemeindeschlüssel (AGS)"  # en: official municipality code (AGS)
            ags_code = pd.Series(data=data.iloc[:, pos_of_ags_col + 2], name=label)

        # Extracts new column names from first values of the Merkmal_Label columns
        # and assigns these to the relevant attribute columns (Auspraegung_Label)
        attributes = data.filter(like="Auspraegung_Label")
        attributes.columns = data.filter(like="Merkmal_Label").iloc[0].tolist()

        # Selects all columns containing the values
        values = data.filter(like="__")

        # Given a name like BEV036__Bevoelkerung_in_Hauptwohnsitzhaushalten__1000
        # extracts the label and the unit and omit the code
        values.columns = [re.split(r"_{2,}", name, maxsplit=1)[1] for name in values.columns]

        pretty_data = pd.concat([time, attributes, values], axis=1)
        if ags_code is not None:
            # Genesis has always the same time attribute as first column,
            # and each attribute always has 4 columns so pos_of_ags_col // 4
            # adjusts the original counter to the shorter column list of pretty_data
            pretty_data.insert(loc=pos_of_ags_col // 4, column=ags_code.name, value=ags_code)

        return pretty_data

    @staticmethod
    def parse_zensus_table(data: pd.DataFrame) -> pd.DataFrame:
        """Parse Zensus table ffcsv format into a more readable format"""
        # add the unit to the column names for the value columns
        data["value_variable_label"] = data["value_variable_label"].str.cat(data["value_unit"], sep="__")

        if "value_q" in data.columns:
            data = data.drop(columns=["value_q"])
            warnings.warn("Quality columns are not supported for Zensus tables.", UserWarning)

        pivot_table = data.pivot(index=data.columns[:-4].to_list(), columns="value_variable_label", values="value")
        value_columns = pivot_table.columns.to_list()
        pivot_table.reset_index(inplace=True)
        pivot_table.columns.name = None

        time_label = data["time_label"].iloc[0]
        time = pd.DataFrame({time_label: pivot_table["time"]})

        ags_code = None
        pos_of_ags_col = np.where(data.iloc[0].isin(config.ZENSUS_AGS_CODES))[0]
        if pos_of_ags_col.size > 0:
            pos_of_ags_col = pos_of_ags_col[0]
            label = "Amtlicher Regionalschlüssel (ARS)"  # en: official municipality code (AGS)
            ags_code = pd.Series(data=data.iloc[:, pos_of_ags_col + 2], name=label)

        attributes = pivot_table.filter(regex=r"\d+_variable_attribute_label")
        attributes.columns = pivot_table.filter(regex=r"\d+_variable_label").iloc[0].tolist()

        pretty_data = pd.concat([time, attributes, pivot_table[value_columns]], axis=1)
        if ags_code is not None:
            # Genesis has always the same time attribute as first column, and
            # each attribute always has 4 columns so pos_of_ags_col // 4
            # adjusts the original counter to the shorter column list of pretty_data
            pretty_data.insert(loc=pos_of_ags_col // 4, column=ags_code.name, value=ags_code)

        return pretty_data<|MERGE_RESOLUTION|>--- conflicted
+++ resolved
@@ -1,11 +1,8 @@
 """Module contains business logic related to destatis tables."""
 
 import json
-<<<<<<< HEAD
+import re
 import warnings
-=======
-import re
->>>>>>> 1ef2dc43
 from io import StringIO
 
 import numpy as np
