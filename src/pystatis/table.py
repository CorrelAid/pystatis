--- conflicted
+++ resolved
@@ -153,13 +153,10 @@
             na_values=["...", ".", "-", "/", "x"],
             decimal="," if language == "de" else ".",
             dtype={raw_data_header.split(";")[pos + 2]: str for pos in pos_of_ags_col},
-<<<<<<< HEAD
-            parse_dates=[config.LANG_TO_COL_MAPPING[db_name][language]["time"]],
-            date_format="%d.%m.%Y" if (language == "de" and db_name != "zensus") else "%Y-%m-%d",
-=======
             parse_dates=[config.LANG_TO_COL_MAPPING[db_version][language]["time"]],
-            date_format="%d.%m.%Y" if language == "de" else "%Y-%m-%d",
->>>>>>> e8cb060f
+            date_format="%d.%m.%Y"
+            if (language == "de" and db_name != "zensus")
+            else "%Y-%m-%d",
         )
 
         if prettify:
