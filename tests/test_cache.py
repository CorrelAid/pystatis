--- conflicted
+++ resolved
@@ -24,14 +24,6 @@
     config.write_config()
 
 
-<<<<<<< HEAD
-
-@pytest.fixture(autouse=True)
-def restore_settings():  # TODO: Unused?
-    old_settings = load_settings()
-    yield
-    _write_config(old_settings, DEFAULT_SETTINGS_FILE)
-=======
 @pytest.fixture()
 def cache_dir(config_) -> str:
     old_cache_dir = config.get_cache_dir()
@@ -46,7 +38,6 @@
     if Path(cache_dir).exists():
         # delete cache dir
         shutil.rmtree(cache_dir)
->>>>>>> f689756f
 
 
 @pytest.fixture(scope="module")
@@ -74,7 +65,7 @@
 
 
 def test_cache_data_no_name(cache_dir, params):
-    assert len(list((cache_dir / "data").glob("*"))) == 0
+    assert len(list((Path(cache_dir) / "data").glob("*"))) == 0
 
     test_data = "test"
     cache_data(cache_dir, None, params, test_data)
