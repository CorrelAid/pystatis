<<<<<<< HEAD
import subprocess

=======
from docs.source.conf import release
>>>>>>> 203a56a8
from pystatis import __version__


def test_version():
<<<<<<< HEAD
    assert (
        __version__
        == subprocess.check_output(["poetry", "version"], text=True)
        .strip()
        .split()[-1]
    )
=======
    assert __version__ == "0.1.4"


def test_docs_version():
    assert __version__ == release
>>>>>>> 203a56a8
<|MERGE_RESOLUTION|>--- conflicted
+++ resolved
@@ -1,24 +1,17 @@
-<<<<<<< HEAD
 import subprocess
 
-=======
 from docs.source.conf import release
->>>>>>> 203a56a8
 from pystatis import __version__
 
 
 def test_version():
-<<<<<<< HEAD
     assert (
         __version__
         == subprocess.check_output(["poetry", "version"], text=True)
         .strip()
         .split()[-1]
     )
-=======
-    assert __version__ == "0.1.4"
 
 
 def test_docs_version():
-    assert __version__ == release
->>>>>>> 203a56a8
+    assert __version__ == release